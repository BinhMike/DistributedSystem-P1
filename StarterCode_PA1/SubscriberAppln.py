--- conflicted
+++ resolved
@@ -33,11 +33,9 @@
 import time
 import argparse
 import logging
-<<<<<<< HEAD
+
 import configparser
-=======
-
->>>>>>> 5b195280
+
 from CS6381_MW.SubscriberMW import SubscriberMW
 from CS6381_MW import discovery_pb2
 from topic_selector import TopicSelector  # Import TopicSelector
@@ -230,7 +228,7 @@
         self.register()
         self.mw_obj.event_loop()
 
-<<<<<<< HEAD
+
 ###################################
 # Parse command line arguments
 ###################################
@@ -243,19 +241,7 @@
     parser.add_argument("-c", "--config", default="config.ini", help="Configuration file (default: config.ini)")
     parser.add_argument("-l", "--loglevel", type=int, default=logging.INFO, choices=[10, 20, 30, 40, 50], help="Logging level")
     parser.add_argument("-p", "--port", type=int, default=6000, help="Subscriber PUB port") 
-=======
-def parseCmdLineArgs ():
-    parser = argparse.ArgumentParser (description="Subscriber Application")
-    parser.add_argument ("-n", "--name", default="sub", help="Some name assigned to us. Keep it unique per subscriber")
-    parser.add_argument ("-a", "--addr", default="localhost:5577", help="IP addr and port of this subscriber to advertise (default: localhost)")
-    parser.add_argument ("-p", "--port", type=int, default=5577, help="Port number on which our underlying subscriber ZMQ service runs, default=5577")
-    parser.add_argument ("-d", "--discovery", default="localhost:5555", help="IP Addr:Port combo for the discovery service, default localhost:5555")
-    parser.add_argument ("-T", "--num_topics", type=int, choices=range(1,10), default=1, help="Number of topics to subscribe, currently restricted to max of 9")
-    parser.add_argument ("-c", "--config", default="config.ini", help="configuration file (default: config.ini)")
-    parser.add_argument ("-f", "--frequency", type=int,default=1, help="Rate at which topics disseminated: default once a second - use integers")
-    parser.add_argument ("-i", "--iters", type=int, default=1000, help="number of publication iterations (default: 1000)")
-    parser.add_argument ("-l", "--loglevel", type=int, default=logging.INFO, choices=[logging.DEBUG,logging.INFO,logging.WARNING,logging.ERROR,logging.CRITICAL], help="logging level, choices 10,20,30,40,50: default 20=logging.INFO")
->>>>>>> 5b195280
+
     return parser.parse_args()
 
 
