import sys
import time
import argparse
import logging
import configparser
import threading
<<<<<<< HEAD
import signal
import atexit
=======
import subprocess
import socket
from kazoo.recipe.lock import Lock
>>>>>>> 7bc56f56
from kazoo.client import KazooClient  # ZooKeeper client
from kazoo.exceptions import NodeExistsError
from CS6381_MW.DiscoveryMW import DiscoveryMW
from CS6381_MW import discovery_pb2

# Helper function for getting new port for quorum spawning
def get_free_port():
    """Bind a temporary socket to port 0 and return the OS-assigned free port."""
    s = socket.socket(socket.AF_INET, socket.SOCK_STREAM)
    s.bind(('', 0))  # Let OS choose a free port
    port = s.getsockname()[1]
    s.close()
    return port

##################################
#       Discovery Application Class
##################################
class DiscoveryAppln:
    def __init__(self, logger):
        self.logger = logger
        self.mw_obj = None          # Middleware handle
        self.zk = None              # ZooKeeper client
        self.registry = {"publishers": {}, "subscribers": {}, "brokers": {}}
        self.is_primary = False     # True if this instance becomes leader
        self.leader_path = "/discovery/leader"
        # Replica-related path for quorum
        self.replicas_path = "/discovery/replicas"
        # Lease settings (in seconds)
        self.lease_duration = 30          # How long each lease is valid
        self.lease_renew_interval = 10    # How frequently to renew the lease
        self.max_leader_duration = 120    # Maximum time this instance can remain primary
        self.leader_start_time = None     # Time when this instance became leader
        self.lease_thread = None          # Thread for lease renewal
        self.args = None                # Will store command-line args
        self.bootstrap_complete = False # Flag to indicate bootstrapping is complete

    ########################################
    # Quorum Check Helper
    ########################################
    def quorum_met(self):
        """Return True if at least 3 Discovery replicas are registered."""
        try:
            replicas = self.zk.get_children(self.replicas_path)
            self.logger.info(f"Quorum check: {len(replicas)} replicas present.")
            return len(replicas) >= 3
        except Exception as e:
            self.logger.error(f"Error checking quorum: {str(e)}")
            return False

    ########################################
    # Spawn a New Replica
    ########################################
    def spawn_replica(self):
        """Attempt to spawn a new Discovery replica using a global lock to ensure only one spawns."""
        self.logger.info("Attempting to spawn a new Discovery replica to restore quorum.")
        
        # Use a global lock in ZooKeeper to coordinate spawns.
        spawn_lock = Lock(self.zk, "/discovery/spawn_lock")
        try:
            # Acquire the lock with a timeout (say, 5 seconds)
            if spawn_lock.acquire(timeout=5):
                # Once the lock is acquired, re-check the replica count.
                replicas = self.zk.get_children(self.replicas_path)
                if len(replicas) >= 3:
                    self.logger.info("Quorum restored while waiting for lock; no need to spawn.")
                    spawn_lock.release()
                    return
                
                free_port = get_free_port()
                self.logger.info("Spawn lock acquired; proceeding to spawn new replica.")
                # Construct the command using stored args
                cmd = [
                    "gnome-terminal",
                    "--", "bash", "-c",
                    f"python3 {sys.argv[0]} -p {free_port} -a {self.args.addr} -z {self.args.zookeeper} -c {self.args.config} -l {self.args.loglevel}; exec bash"
                ]
                try:
                    subprocess.Popen(cmd)
                    self.logger.info(f"Spawned new Discovery replica with command: {' '.join(cmd)}")
                except Exception as e:
                    self.logger.error(f"Failed to spawn a new replica: {str(e)}")
                finally:
                    spawn_lock.release()
            else:
                self.logger.info("Could not acquire spawn lock; another replica may be spawning.")
        except Exception as e:
            self.logger.error(f"Error acquiring spawn lock: {str(e)}")


    ########################################
    # Wait for Bootstrap Completion
    ########################################
    def wait_for_bootstrap(self):
        """Wait until at least 3 replica nodes are registered, then mark bootstrap as complete."""
        self.logger.info("Waiting for bootstrap: expecting at least 3 replicas before enabling auto-spawn...")
        while True:
            try:
                replicas = self.zk.get_children(self.replicas_path)
                self.logger.info(f"Bootstrap check: {len(replicas)} replicas present.")
                if len(replicas) >= 3:
                    self.logger.info("Bootstrap complete: quorum achieved.")
                    break
            except Exception as e:
                self.logger.error(f"Error during bootstrap wait: {str(e)}")
            time.sleep(2)
        self.bootstrap_complete = True

    ########################################
    # Configure Discovery Application
    ########################################
    def configure(self, args):
        """ Configure the Discovery Application with warm-passive replication, lease, and quorum support """
        try:
            self.args = args  # Save args for future use (e.g., spawning replicas)
            self.logger.info("DiscoveryAppln::configure")
            config_obj = configparser.ConfigParser()
            config_obj.read(args.config)

            self.dissemination_strategy = config_obj.get("Dissemination", "Strategy", fallback="Direct")
            self.logger.info(f"Dissemination strategy set to: {self.dissemination_strategy}")

            # Connect to ZooKeeper
            self.logger.info(f"Connecting to ZooKeeper at {args.zookeeper}")
            self.zk = KazooClient(hosts=args.zookeeper)
            self.zk.start(timeout=10)

            # Ensure base paths exist
            self.logger.info("Ensuring /discovery path exists")
            self.zk.ensure_path("/discovery")
            self.logger.info(f"Ensuring {self.replicas_path} path exists")
            self.zk.ensure_path(self.replicas_path)

            # Register this instance as a replica
            discovery_address = f"{args.addr}:{args.port}"
            replica_node = f"{self.replicas_path}/{discovery_address}"
            try:
                self.zk.create(replica_node, discovery_address.encode(), ephemeral=True)
                self.logger.info(f"Registered replica node: {replica_node}")
            except NodeExistsError:
                self.zk.delete(replica_node)
                self.zk.create(replica_node, discovery_address.encode(), ephemeral=True)
                self.logger.info(f"Updated replica node: {replica_node}")

            # Do not spawn new replicas until bootstrapping is complete.
            @self.zk.ChildrenWatch(self.replicas_path)
            def watch_replicas(children):
                num = len(children)
                self.logger.info(f"Replica watch: {num} replicas present.")
                if self.bootstrap_complete and num < 3:
                    self.logger.warning("Quorum not met: fewer than 3 replicas active.")
                    self.spawn_replica()

            # Wait for bootstrap: ensure that at least 3 replicas are active before proceeding.
            self.wait_for_bootstrap()

            # Attempt to become the leader by creating the ephemeral leader node.
            lease_expiry = time.time() + self.lease_duration
            leader_data = f"{discovery_address}|{lease_expiry}"
            try:
                self.zk.create(self.leader_path, leader_data.encode(), ephemeral=True)
                self.is_primary = True
                self.leader_start_time = time.time()  # Record when we became leader
                self.logger.info(f"Instance {discovery_address} became primary with lease expiring at {lease_expiry}.")
                self.start_lease_renewal(discovery_address)
            except NodeExistsError:
                self.is_primary = False
                self.logger.info("A leader already exists. Running as backup.")
                @self.zk.DataWatch(self.leader_path)
                def watch_leader(data, stat, event):
                    if event is not None and event.type == "DELETED":
                        self.logger.info("Leader znode deleted. Attempting to become primary...")
                        time.sleep(1)
                        try:
                            self.zk.ensure_path("/discovery")
                            if not self.zk.exists(self.leader_path):
                                new_expiry = time.time() + self.lease_duration
                                new_data = f"{discovery_address}|{new_expiry}"
                                self.zk.create(self.leader_path, new_data.encode(), ephemeral=True)
                                self.is_primary = True
                                self.leader_start_time = time.time()  # Reset the leader start time
                                self.logger.info(f"This instance has now become the primary with lease expiring at {new_expiry}!")
                                self.start_lease_renewal(discovery_address)
                            else:
                                self.logger.info("Leader node already recreated by another instance.")
                                self.is_primary = False
                        except NodeExistsError:
                            self.logger.info("Another instance became primary while we were trying.")
                            self.is_primary = False
                        except Exception as e:
                            self.logger.error(f"Error during leadership transition: {str(e)}")
                            self.is_primary = False

            # Log current leader information for debugging
            if self.zk.exists(self.leader_path):
                data, _ = self.zk.get(self.leader_path)
                self.logger.info(f"Current leader in ZooKeeper: {data.decode()}")
            else:
                self.logger.error("Leader node does not exist after attempted creation.")

            # Initialize the middleware
            self.logger.debug("DiscoveryAppln::configure - initializing middleware")
            self.mw_obj = DiscoveryMW(self.logger, self.zk)
            self.mw_obj.configure(args)
            self.mw_obj.set_upcall_handle(self)

            self.logger.info("DiscoveryAppln::configure - configuration complete")
            self.dump_zk_nodes()

        except Exception as e:
            self.logger.error(f"DiscoveryAppln::configure - Exception: {str(e)}")
            raise e

    ########################################
    # Lease Renewal Thread
    ########################################
    def start_lease_renewal(self, discovery_address):
        """Start a background thread to renew the lease periodically, but relinquish leadership after max duration."""
        if self.lease_thread and self.lease_thread.is_alive():
            self.logger.info("Lease renewal thread already running.")
            return

        def renew_lease():
            while self.is_primary:
                if time.time() - self.leader_start_time >= self.max_leader_duration:
                    self.logger.info("Max leader duration reached. Relinquishing primary role.")
                    try:
                        if self.zk.exists(self.leader_path):
                            self.zk.delete(self.leader_path)
                            self.logger.info("Deleted leader znode to relinquish leadership.")
                            time.sleep(1)
                    except Exception as e:
                        self.logger.error(f"Error deleting leader znode: {str(e)}")
                    self.is_primary = False
                    break

                time.sleep(self.lease_renew_interval)
                new_expiry = time.time() + self.lease_duration
                new_data = f"{discovery_address}|{new_expiry}"
                try:
                    self.zk.set(self.leader_path, new_data.encode())
                    self.logger.info(f"Lease renewed; new expiry time: {new_expiry}")
                except Exception as e:
                    self.logger.error(f"Failed to renew lease: {str(e)}")
                    break

        import threading
        self.lease_thread = threading.Thread(target=renew_lease, daemon=True)
        self.lease_thread.start()

    ########################################
    # Handle Registration Request
    ########################################
    def register(self, register_req):
        """ Handle publisher/subscriber registration """
        if not self.quorum_met():
            self.logger.warning("Quorum not met. Rejecting registration.")
            response = discovery_pb2.DiscoveryResp()
            response.msg_type = discovery_pb2.TYPE_REGISTER
            response.register_resp.status = discovery_pb2.STATUS_CHECK_AGAIN
            response.register_resp.reason = "Quorum not met; please wait until all replicas are active."
            return response

        role_map = {
            discovery_pb2.ROLE_PUBLISHER: "Publisher",
            discovery_pb2.ROLE_SUBSCRIBER: "Subscriber",
            discovery_pb2.ROLE_BOTH: "Broker"
        }
        role = role_map.get(register_req.role, "Unknown")
        entity_id = register_req.info.id
        self.logger.info(f"Registering {role}: {entity_id}")

        if not self.is_primary:
            self.logger.warning("Not primary; cannot process registration. Inform client to contact the leader.")
            response = discovery_pb2.DiscoveryResp()
            response.msg_type = discovery_pb2.TYPE_REGISTER
            response.register_resp.status = discovery_pb2.STATUS_NOT_PRIMARY
            return response

        category = role.lower() + "s"
        entity_path = f"/{category}/{entity_id}"
        entity_data = f"{register_req.info.addr}:{register_req.info.port}"

        try:
            self.zk.ensure_path(f"/{category}")
            if self.zk.exists(entity_path):
                self.logger.info(f"Node {entity_path} already exists, updating it")
                self.zk.delete(entity_path)
            self.zk.create(entity_path, entity_data.encode(), ephemeral=True)
            self.logger.info(f"Created/updated ZooKeeper node {entity_path}")
        except Exception as e:
            self.logger.error(f"Failed to register {role} in ZooKeeper: {str(e)}")
            response = discovery_pb2.DiscoveryResp()
            response.msg_type = discovery_pb2.TYPE_REGISTER
            response.register_resp.status = discovery_pb2.STATUS_FAILURE
            return response

        self.registry[category][entity_id] = {
            "addr": register_req.info.addr,
            "port": register_req.info.port,
            "topics": list(register_req.topiclist)
        }

        response = discovery_pb2.DiscoveryResp()
        response.msg_type = discovery_pb2.TYPE_REGISTER
        response.register_resp.status = discovery_pb2.STATUS_SUCCESS
        return response

    ########################################
    # Handle Lookup Request
    ########################################
    def lookup(self, lookup_req):
        """ Handle subscriber lookup request """
        self.logger.info(f"Lookup request for topics: {lookup_req.topiclist}")

        if not self.quorum_met():
            self.logger.warning("Quorum not met. Rejecting lookup request.")
            response = discovery_pb2.DiscoveryResp()
            response.msg_type = discovery_pb2.TYPE_LOOKUP_PUB_BY_TOPIC
            response.lookup_resp.reason = "Quorum not met; please wait until all replicas are active."
            return response

        if not self.is_primary:
            self.logger.warning("Not primary; lookup request cannot be processed here.")
            response = discovery_pb2.DiscoveryResp()
            response.msg_type = discovery_pb2.TYPE_LOOKUP_PUB_BY_TOPIC
            return response

        matched_nodes = []

        if self.dissemination_strategy == "Direct":
            path = "/publishers"
            self.logger.info("Direct mode: Looking up publishers")
        else:
            path = "/brokers"
            self.logger.info("ViaBroker mode: Looking up brokers")

        try:
            if self.zk.exists(path):
                nodes = self.zk.get_children(path)
                self.logger.info(f"Found {len(nodes)} nodes in ZooKeeper under {path}")
                for node_id in nodes:
                    if node_id == "leader":
                        self.logger.warning(f"Skipping 'leader' node found in {path}")
                        continue
                    try:
                        data, _ = self.zk.get(f"{path}/{node_id}")
                        node_data = data.decode()
                        if ":" in node_data:
                            addr, port = node_data.split(":")
                            node_info = discovery_pb2.RegistrantInfo(id=node_id, addr=addr, port=int(port))
                            matched_nodes.append(node_info)
                            self.logger.info(f"Added {node_id} at {addr}:{port} to response")
                        else:
                            self.logger.error(f"Node {node_id} has invalid data format: {node_data}")
                    except Exception as e:
                        self.logger.error(f"Error retrieving node {node_id}: {str(e)}")
        except Exception as e:
            self.logger.error(f"Error during lookup: {str(e)}")

        response = discovery_pb2.DiscoveryResp()
        response.msg_type = discovery_pb2.TYPE_LOOKUP_PUB_BY_TOPIC
        response.lookup_resp.publishers.extend(matched_nodes)
        self.logger.info(f"Returning {len(matched_nodes)} matches for topics {lookup_req.topiclist}")
        return response

    ########################################
    # Run the Discovery Service
    ########################################
    def run(self):
        """ Run Discovery Service Event Loop """
        self.logger.info("DiscoveryAppln::run - entering event loop")
        try:
            # Register cleanup handlers
            atexit.register(self.cleanup)
            # Run the event loop
            self.mw_obj.event_loop()
        except KeyboardInterrupt:
            self.logger.info("KeyboardInterrupt received, shutting down")
        except Exception as e:
            self.logger.error(f"Exception in event loop: {e}")
        finally:
            # Ensure cleanup happens
            self.cleanup()

    def cleanup(self):
        """Clean up resources and deregister from ZooKeeper"""
        try:
            self.logger.info("DiscoveryAppln::cleanup - Performing cleanup operations")
            
            # Stop the lease renewal thread if it's running
            self.is_primary = False
            if self.lease_thread and self.lease_thread.is_alive():
                self.lease_thread.join(timeout=2)
                
            # Explicitly delete our leader node if we're the primary
            if self.zk and self.zk.connected and self.leader_path:
                if self.zk.exists(self.leader_path):
                    try:
                        data, _ = self.zk.get(self.leader_path)
                        our_addr = f"{args.addr}:{args.port}" if 'args' in globals() else None
                        
                        # Only delete if it's our node
                        if data and our_addr and our_addr in data.decode():
                            self.logger.info("Deleting our leader node from ZooKeeper")
                            self.zk.delete(self.leader_path)
                    except Exception as e:
                        self.logger.warning(f"Error deleting leader node: {e}")
            
            # Close the ZooKeeper connection
            if self.zk:
                self.logger.info("Closing ZooKeeper connection")
                self.zk.stop()
                self.zk.close()
                
            # Close middleware resources
            if self.mw_obj and hasattr(self.mw_obj, 'cleanup'):
                self.mw_obj.cleanup()
                
            self.logger.info("Cleanup complete")
            
        except Exception as e:
            self.logger.error(f"Error during cleanup: {e}")

    def dump_zk_nodes(self):
        """ Debug method to dump ZooKeeper node structure """
        self.logger.info("Current ZooKeeper nodes:")

        def print_tree(path, level=0):
            try:
                children = self.zk.get_children(path)
            except Exception:
                children = []
            for child in children:
                child_path = f"{path}/{child}" if path != "/" else f"/{child}"
                data = None
                try:
                    data_bytes, _ = self.zk.get(child_path)
                    data = data_bytes.decode() if data_bytes else None
                except Exception:
                    pass
                self.logger.info(f"{'  ' * level}|- {child} {f'({data})' if data else ''}")
                print_tree(child_path, level + 1)
        print_tree("/")
        

###################################
# Parse command line arguments
###################################
def parseCmdLineArgs():
    parser = argparse.ArgumentParser(description="Discovery Service")
    parser.add_argument("-p", "--port", type=int, default=5555, help="Port number to run Discovery Service")
    parser.add_argument("-a", "--addr", default="localhost", help="IP address of Discovery Service")
    parser.add_argument("-z", "--zookeeper", default="127.0.0.1:2181", help="ZooKeeper address (default: 127.0.0.1:2181)")
    parser.add_argument("-c", "--config", default="config.ini", help="Configuration file (default: config.ini)")
    parser.add_argument("-l", "--loglevel", type=int, default=logging.INFO, choices=[10,20,30,40,50], help="Logging level")
    return parser.parse_args()


###################################
# Main function
###################################
def main():
    logging.basicConfig(level=logging.DEBUG,
                        format='%(asctime)s - %(name)s - %(levelname)s - %(message)s')
    logger = logging.getLogger("DiscoveryAppln")
    args = parseCmdLineArgs()
    logger.setLevel(args.loglevel)
    app = DiscoveryAppln(logger)
    app.configure(args)
    
    # Register signal handlers
    def signal_handler(sig, frame):
        logger.info(f"Received signal {sig}, shutting down gracefully")
        if 'discovery' in locals() and discovery:
            discovery.cleanup()
        sys.exit(0)
        
    signal.signal(signal.SIGINT, signal_handler)
    signal.signal(signal.SIGTERM, signal_handler)
    
    try:
        app.run()
    except Exception as e:
        logger.error(f"Exception in main: {e}")
        if 'discovery' in locals() and discovery:
            discovery.cleanup()

if __name__ == "__main__":
    main()<|MERGE_RESOLUTION|>--- conflicted
+++ resolved
@@ -4,14 +4,11 @@
 import logging
 import configparser
 import threading
-<<<<<<< HEAD
 import signal
 import atexit
-=======
 import subprocess
 import socket
 from kazoo.recipe.lock import Lock
->>>>>>> 7bc56f56
 from kazoo.client import KazooClient  # ZooKeeper client
 from kazoo.exceptions import NodeExistsError
 from CS6381_MW.DiscoveryMW import DiscoveryMW
