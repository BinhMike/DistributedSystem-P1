--- conflicted
+++ resolved
@@ -73,8 +73,7 @@
     # Set Upcall Handle
     ########################################
     def set_upcall_handle(self, upcall_obj):
-<<<<<<< HEAD
-        ''' Save reference to the application logic '''
+        """ Save reference to the application logic """
         self.upcall_obj = upcall_obj
 
     ########################################
@@ -87,8 +86,4 @@
             if self.rep:
                 self.rep.close()
         except Exception as e:
-            self.logger.error(f"Error during middleware cleanup: {e}")
-=======
-        """ Save reference to the application logic """
-        self.upcall_obj = upcall_obj
->>>>>>> 7bc56f56
+            self.logger.error(f"Error during middleware cleanup: {e}")